import streamlit as st
import pandas as pd
import numpy as np
import pickle
import os
import requests
import re
import matplotlib.pyplot as plt
import seaborn as sns
from sklearn.metrics.pairwise import cosine_similarity


TMDB_API_KEY = os.getenv("TMDB_API_KEY")

if not TMDB_API_KEY:
    st.error("TMDB_API_KEY not found. Make sure it is set in the .env file.")
    st.stop()





# TMDB API config
TMDB_SEARCH_URL = "https://api.themoviedb.org/3/search/movie"
TMDB_IMAGE_BASE = "https://image.tmdb.org/t/p/w500"




# Set page config
st.set_page_config(
    page_title="Movie Recommendation System App",
    page_icon="",
    layout="wide"
)

# Function to load data
@st.cache_data
def load_movie_data():
    df = pd.read_csv("./Datasets/ml-32m/movies.csv")
    df['genres'] = df['genres'].apply(lambda x: x.split('|'))
    return df

@st.cache_data
def load_ratings_data():
    df = pd.read_csv("./Datasets/ml-32m/ratings.csv")
    return df

@st.cache_data
def load_Q_matrix():
    return np.load("./Saved Models/Q_matrix.npy")

@st.cache_data
def load_movie_mapper():
    with open("./Saved Models/movie_mapper.pkl", "rb") as f:
        movie_mapper = pickle.load(f)
        return movie_mapper
    
@st.cache_data
def load_movie_inv_mapper():
    with open("./Saved Models/movie_inv_mapper.pkl", "rb") as f:
        movie_inv_mapper = pickle.load(f)
        return movie_inv_mapper

@st.cache_data
def load_user_inv_mapper():
    with open("./Saved Models/user_inv_mapper.pkl", "rb") as f:
        user_inv_mapper = pickle.load(f)
        return user_inv_mapper
    
@st.cache_data
def load_movie_stats():
    df = pd.read_csv("./Datasets/ml-32m/movie_stats.csv")
    if 'Unnamed: 0' in df.columns:
        df = df.drop(columns=['Unnamed: 0'])
    return df

@st.cache_data
def load_links():
    df = pd.read_csv("./Datasets/ml-32m/links.csv")
    return df

try:
    # Try to load the data
    movie_data = load_movie_data()
    ratings_data = load_ratings_data()
    movie_stats = load_movie_stats()
    links = load_links()
    movie_mapper = load_movie_mapper()
    movie_inv_mapper = load_movie_inv_mapper()
    user_inv_mapper = load_user_inv_mapper()
    Q_matrix = load_Q_matrix()

    resource_loaded = True
except Exception as e:
    st.error(f"Error loading resource: {e}")
    resource_loaded = False


# Function to edit necessary data
def extract_year(title):
    match = re.search(r'\((\d{4})\)', title)
    return int(match.group(1)) if match else None


# Preparing necessary data
TOP_N_MOVIES = 12
movie_data['year'] = movie_data['title'].apply(extract_year)
all_genres = sorted(set(g for genre_list in movie_data['genres'] for g in genre_list))
movie_data = movie_data.merge(links[['movieId', 'tmdbId']], on='movieId', how='left')

# To avoid a column name conflict on 'title' during the merge,
# we drop it from a temporary version of movie_stats.
# This keeps the original movie_stats DataFrame intact for other uses.
stats_to_merge = movie_stats.drop(columns=['title']) if 'title' in movie_stats.columns else movie_stats
movies_with_rating = movie_data.merge(stats_to_merge, on='movieId', how='left')

title_to_id = dict(zip(movie_data['title'], movie_data['movieId']))
id_to_title = dict(zip(movie_data['movieId'], movie_data['title']))



# --- TMDB Data Fetcher ---
# --- TMDB Fetcher using TMDB ID ---
@st.cache_data(show_spinner=False)
def fetch_tmdb_data_by_id(tmdb_id):
    if np.isnan(tmdb_id):
        return None
    try:
        url = f"https://api.themoviedb.org/3/movie/{int(tmdb_id)}"
        params = {"api_key": TMDB_API_KEY}
        response = requests.get(url, params=params, timeout=5)
        if response.status_code == 200:
            return response.json()
    except requests.exceptions.RequestException as e:
        st.warning(f"TMDB fetch error: {e}")
    return None



# --- Movie Poster Fetcher ---
@st.cache_data(show_spinner=False)
def fetch_poster_df(movies_df):
    posters = []
    for _, row in movies_df.iterrows():
        tmdb = fetch_tmdb_data_by_id(row['tmdbId'])
        if tmdb and tmdb.get("poster_path"):
            posters.append({
                "title": row['title'],
                "tmdbId": row['tmdbId'],
                "poster_url": TMDB_IMAGE_BASE + tmdb["poster_path"]
            })
    return pd.DataFrame(posters)



# --- Poster Display with Checkboxes ---
def display_movie_selection(movie_df, max_cols=3):
    selected = []
    rows = len(movie_df) // max_cols + 1
    for row_idx in range(rows):
        cols = st.columns(max_cols)
        for i in range(max_cols):
            idx = row_idx * max_cols + i
            if idx >= len(movie_df):
                break
            movie = movie_df.iloc[idx]
            with cols[i]:
                st.image(movie["poster_url"], width=150)
                st.caption(movie["title"])
                if st.checkbox(f"{movie['title']}", key=f"movie_{idx}"):
                    selected.append(movie["title"])
                # Add synopsis expander
                tmdb_data = fetch_tmdb_data_by_id(movie['tmdbId'])
                if tmdb_data and tmdb_data.get("overview"):
                    with st.expander("Synopsis"):
                        st.write(tmdb_data["overview"])
    return selected



# Show the movie poster based on movies selected by the user
def show_selected_movies(movie_titles, all_poster_df, max_cols=4):
    st.markdown("### 🎯 Your Selected Movies:")
    selected_df = all_poster_df[all_poster_df['title'].isin(movie_titles)]

    rows = len(selected_df) // max_cols + 1
    for row_idx in range(rows):
        cols = st.columns(max_cols)
        for i in range(max_cols):
            idx = row_idx * max_cols + i
            if idx >= len(selected_df):
                break
            row = selected_df.iloc[idx]
            with cols[i]:
                st.image(row['poster_url'], width=120)
                st.caption(row['title'])




@st.cache_data(show_spinner=False)
def fetch_popular_movie():
    url = "https://api.themoviedb.org/3/movie/popular"
    params = {"api_key": TMDB_API_KEY, "language": "en-US", "page": 1}
    try:
        response = requests.get(url, params=params, timeout=5)
        if response.status_code == 200:
            data = response.json()
            results = data.get("results", [])
            if results:
                return results[0]  # return the most popular one
    except requests.exceptions.RequestException as e:
        st.warning(f"Failed to fetch popular movie: {e}")
    return None


# Functions to get the recommended movies
def filter_movies_by_genre(genres, movies_df, movie_mapper):
    filtered_movies = movies_df[movies_df['genres'].apply(lambda gs: all(g in gs for g in genres))]
    return filtered_movies[filtered_movies['movieId'].isin(set(movie_mapper.keys()))]


def filter_movies_by_genre_and_year(genres, year_range, movies_df, movie_mapper):
    filtered = movies_df[
        (movies_df['genres'].apply(lambda gs: all(g in gs for g in genres))) &
        (movies_df['year'] >= year_range[0]) &
        (movies_df['year'] <= year_range[1])
    ]
    return filtered[filtered['movieId'].isin(set(movie_mapper.keys()))]


def get_top_movies(filtered_df, top_n=20):
    return filtered_df.sort_values(by='bayesian_average', ascending=False).head(top_n)


def get_selected_movies_ids(selected_titles, title_to_id, movie_mapper):
    return [title_to_id[t] for t in selected_titles if title_to_id.get(t) in movie_mapper]


def compute_user_vector(movie_ids, movie_mapper, Q_matrix):
    user_vecs = [Q_matrix[movie_mapper[mid]] for mid in movie_ids]
    return np.mean(user_vecs, axis=0).reshape(1, -1)


def recommend_similar_movies(user_vec, Q_matrix, movie_inv_mapper, id_to_title, exclude_titles, top_k=6):
    sims = cosine_similarity(user_vec, Q_matrix).flatten()
    sorted_idx = sims.argsort()[::-1]

    recommendations = []
    for i in sorted_idx:
        mid = movie_inv_mapper.get(i)
        if not mid:
            st.warning(f"Invalid mapper index: {i}")
            continue
        title = id_to_title.get(mid)
        if not title:
            st.warning(f"Invalid movieId: {mid}")
            continue
        if title not in exclude_titles and title not in recommendations:
            recommendations.append(title)
        if len(recommendations) >= top_k:
            break

    return recommendations




def display_recommendations(titles, movies_with_rating, fetch_tmdb_data_by_id, image_base_url):
    st.markdown("## 🍿 Because you loved those movies, try these:")
    tmdb_cache = {}

    for title in titles:
        row = movies_with_rating[movies_with_rating['title'] == title].dropna(subset=['tmdbId'])
        if row.empty:
            continue

        tmdb_id = int(row.iloc[0]['tmdbId'])
        genres = ", ".join(row.iloc[0]['genres'])

        if tmdb_id not in tmdb_cache:
            tmdb_cache[tmdb_id] = fetch_tmdb_data_by_id(tmdb_id)

        tmdb = tmdb_cache[tmdb_id]
        
        if tmdb and tmdb.get("poster_path"):
            st.image(image_base_url + tmdb["poster_path"], width=150)
        st.subheader(tmdb["title"] if tmdb else title)
        st.markdown(f"**Genres:** {genres}")
        st.write(tmdb.get("overview", "No description available.") if tmdb else "")

        

# Function to check API connectivity
def test_tmdb_connection(api_key: str, verbose: bool = False):
    """Test connectivity to the TMDB API."""
    url = "https://api.themoviedb.org/3/movie/550"  # Known stable endpoint: Fight Club
    params = {"api_key": api_key}
        
    try:
        response = requests.get(url, params=params, timeout=5)

        if response.status_code == 200:
            st.success("✅ TMDB API is reachable and working correctly.")
            if verbose:
                st.write("Status Code:", response.status_code)
        elif response.status_code == 401:
            st.error("❌ Unauthorized. Check if your TMDB API key is correct.")
        elif response.status_code == 404:
            st.error("❌ Endpoint not found. Check the TMDB base URL or movie ID.")
        else:
            st.warning(f"⚠️ Unexpected status code: {response.status_code}")
    except requests.exceptions.Timeout:
        st.error("⏳ Request timed out. Check your network or TMDB server status.")
    except requests.exceptions.RequestException as e:
        st.error(f"❌ Connection error: {e}") 




# Main Title
st.title("🎬 Movie Recommendation App")

# Sidebar for navigation
st.sidebar.header("Navigation")
page = st.sidebar.radio("select Page:", ['Home', 'Movie Recommendation System', 'EDA', 'Evaluasi Model'])


# Home Page
if page == 'Home':

    col1, col2 = st.columns(2)

    with col1:
        st.write("---")
        st.image("https://www.themoviedb.org/assets/2/v4/logos/v2/blue_square_2-d537fb228cf3ded904ef09b136fe3fec72548ebc1fea3fbbd1ad9e36364db38b.svg", width=320)
        st.write("This app is powered by TMDB API")


        st.write("""
        ### About the App
        This app recommends movies to the user 
        based on the user preffered movies and genres.
                         
        - Movie Genres
        - Selected Movies user likes
                 
        This app uses Hybrid Recommendation System
        - Cold Start using Bayesian Average + Genre
        - Uses SVD to create matrix factorization
        """)
        st.write("---")


    with col2:
        st.write("---")
        st.markdown("### 🔥 Currently Popular Movie")

        pop_movie = fetch_popular_movie()
        if pop_movie:
            poster_url = TMDB_IMAGE_BASE + pop_movie.get("poster_path", "")
            title = pop_movie.get("title", "Untitled")
            overview = pop_movie.get("overview", "No description available.")
            
            st.image(poster_url, width=200)
            st.subheader(title)
            st.write(overview)
        else:
            st.info("Unable to fetch popular movie right now.")

        st.write("---")
    
    st.markdown("### 🔧 TMDB API Connectivity Status")
    test_tmdb_connection(TMDB_API_KEY, verbose=True)

# Prediction Page
elif page == 'Movie Recommendation System':

    st.write("""
    ### Search Page
    This app recommends the user based on movie genres they like.
    """)
        
    # Step 1: Genre selection and set year filter
    selected_genres = st.multiselect("What genres do you enjoy?", all_genres, default=['Action', 'Comedy'])

    min_year = int(movie_data['year'].min())
    max_year = int(movie_data['year'].max())
    
    st.write("---")
    selected_year_range = st.slider(
        "🎞️ Filter movies released between:",
        min_value=min_year,
        max_value=max_year,
        value=(2000, 2020),
        step=1,
        format="%d"
    )

    st.markdown(f"### 🎯 You selected: **{selected_year_range[0]} – {selected_year_range[1]}**")
    st.write("---")

    if selected_genres:
        filtered_movies = filter_movies_by_genre_and_year(selected_genres, selected_year_range, movies_with_rating, movie_mapper)
        top_movies = get_top_movies(filtered_movies, TOP_N_MOVIES)
        poster_df = fetch_poster_df(top_movies)

        st.markdown("### Pick a few movies you love:")
        st.info("Please select at least one movie to get recommendations.")
        selected_movies = display_movie_selection(poster_df, max_cols=3)

        st.write("---")
        if selected_movies:
            show_selected_movies(selected_movies, poster_df)

            st.write("---")
            selected_ids = get_selected_movies_ids(selected_movies, title_to_id, movie_mapper)
            if not selected_ids:
                st.warning("None of the selected movies are available in the model.")
            else:
                user_vec = compute_user_vector(selected_ids, movie_mapper, Q_matrix)
                recommendations = recommend_similar_movies(user_vec, Q_matrix, movie_inv_mapper, id_to_title, selected_movies)
                display_recommendations(recommendations, movies_with_rating, fetch_tmdb_data_by_id, TMDB_IMAGE_BASE)


elif page == 'EDA':
    st.title("🔍 Exploratory Data Analysis (EDA)")

<<<<<<< HEAD
=======
    st.subheader("🎬 Movie Data Sample")
    st.write(movie_data.head())

    st.subheader("📊 Genre Distribution")
    genre_counts = pd.Series([genre for sublist in movie_data['genres'] for genre in sublist]).value_counts()
    st.bar_chart(genre_counts)

    st.subheader("🕰️ Movie Release Year Distribution")
    st.line_chart(movie_data['year'].value_counts().sort_index())

    # st.subheader("⭐ Bayesian Average Distribution")
    # st.histogram(movie_stats['bayesian_average'], bins=20)

    # st.subheader("🎯 Correlation between Release Year and Bayesian Rating")
    # merged = movie_data.merge(movie_stats, on='movieId')
    # st.scatter_chart(merged[['year', 'bayesian_average']].dropna())

>>>>>>> 12d3baca
    st.markdown("This page provides an exploratory data analysis of the MovieLens dataset, similar to the analysis in the training notebook.")
    st.write("---")

    # --- Dataset Overview ---
    st.subheader("📖 Dataset Overview")
    st.info("Key statistics about the dataset, showing its scale and density.")
    
    n_ratings = len(ratings_data)
    n_movies_rated = ratings_data['movieId'].nunique()
    n_users = ratings_data['userId'].nunique()
    
    col1, col2, col3 = st.columns(3)
    col1.metric("Total Ratings Given", f"{n_ratings:,}")
    col2.metric("Unique Users", f"{n_users:,}")
    col3.metric("Unique Movies Rated", f"{n_movies_rated:,}")
    
    st.write("---")

    # --- Ratings Analysis ---
    st.subheader("⭐ Ratings Analysis")
    
    col1, col2 = st.columns([1, 2])
    with col1:
        st.write("#### Distribution of Ratings")
        rating_counts = ratings_data['rating'].value_counts().sort_index()
        st.bar_chart(rating_counts)
        mean_global_rating = ratings_data['rating'].mean()
        st.markdown(f"**Mean Global Rating:** `{mean_global_rating:.2f}`")

    with col2:
        st.write("#### Sample DataFrames")
        with st.expander("Movie Data Sample"):
            st.dataframe(movie_data.head())
        with st.expander("Ratings Data Sample"):
            st.dataframe(ratings_data.head())
        with st.expander("Movie Stats Sample (with Bayesian Avg)"):
            st.dataframe(movies_with_rating.head())

    st.write("---")

    # --- Movie Popularity and Quality ---
    st.subheader("🎬 Movie Popularity & Quality Insights")

    # Most Rated Movies
    st.write("#### 📈 Top 20 Most frequently Rated Movies")
    most_rated = movies_with_rating.sort_values('count', ascending=False).head(20)
    st.dataframe(most_rated[['title', 'count', 'mean', 'bayesian_average', 'year']])

    # Top & Bottom Movies by Bayesian Average
    st.write("#### 🏆 Top vs. Bottom Movies (by Bayesian Average)")
    st.markdown("The Bayesian Average adjusts a movie's rating based on the number of ratings it has received. This prevents movies with few high ratings from dominating the 'top-rated' lists.")
    
    top_bayesian = movies_with_rating.sort_values('bayesian_average', ascending=False).head(10)
    bottom_bayesian = movies_with_rating.sort_values('bayesian_average', ascending=True).head(10)

    col1, col2 = st.columns(2)
    with col1:
        st.write("##### 👍 Top 10 Highest-Rated Movies")
        st.dataframe(top_bayesian[['title', 'bayesian_average', 'count', 'year']])
    with col2:
        st.write("##### 👎 Top 10 Lowest-Rated Movies")
        st.dataframe(bottom_bayesian[['title', 'bayesian_average', 'count', 'year']])
    
    st.write("---")
    
    # --- Distributions ---
    st.subheader("📊 Visual Distributions")
    col1, col2 = st.columns(2)
    with col1:
        st.write("#### Genre Distribution")
        genre_counts = pd.Series([genre for sublist in movie_data['genres'] for genre in sublist]).value_counts()
        st.bar_chart(genre_counts)
    with col2:
        st.write("#### Movie Release Year Distribution")
        # Ensure 'year' column is not NaN and is integer
        year_counts = movie_data['year'].dropna().astype(int).value_counts().sort_index()
        st.line_chart(year_counts)

    # --- Bayesian Average Distribution ---
    st.write("#### Bayesian Average Rating Distribution")
    fig, ax = plt.subplots()
    sns.histplot(movies_with_rating['bayesian_average'], bins=30, kde=True, ax=ax)
    ax.set_title("Distribution of Bayesian Average Ratings")
    ax.set_xlabel("Bayesian Average Rating")
    ax.set_ylabel("Number of Movies")
    st.pyplot(fig)
<<<<<<< HEAD
=======

>>>>>>> 12d3baca

elif page == 'Evaluasi Model':
    st.title("🧪 Model Evaluation")

    st.write("Evaluasi dilakukan terhadap model rekomendasi berbasis SVD dan Bayesian Average.")
    
    st.subheader("📉 Matrix Q Dimensions")
    st.write(f"Shape of Q matrix: {Q_matrix.shape}")

    st.subheader("🔁 Similarity Score Sample")
    # Ambil 5 movie vector secara acak dan tampilkan cosine similarity
    sample_indices = np.random.choice(Q_matrix.shape[0], size=5, replace=False)
    sample_vectors = Q_matrix[sample_indices]

    # Ambil movieId dan judul film dari movie_inv_mapper
    sample_movie_ids = [movie_inv_mapper[i] for i in sample_indices]
    sample_titles = [id_to_title[mid] for mid in sample_movie_ids]

    # Hitung cosine similarity
    similarities = cosine_similarity(sample_vectors)

    # Buat DataFrame dengan label judul film
    similarity_df = pd.DataFrame(similarities, index=sample_titles, columns=sample_titles)

    st.dataframe(similarity_df)<|MERGE_RESOLUTION|>--- conflicted
+++ resolved
@@ -427,26 +427,6 @@
 elif page == 'EDA':
     st.title("🔍 Exploratory Data Analysis (EDA)")
 
-<<<<<<< HEAD
-=======
-    st.subheader("🎬 Movie Data Sample")
-    st.write(movie_data.head())
-
-    st.subheader("📊 Genre Distribution")
-    genre_counts = pd.Series([genre for sublist in movie_data['genres'] for genre in sublist]).value_counts()
-    st.bar_chart(genre_counts)
-
-    st.subheader("🕰️ Movie Release Year Distribution")
-    st.line_chart(movie_data['year'].value_counts().sort_index())
-
-    # st.subheader("⭐ Bayesian Average Distribution")
-    # st.histogram(movie_stats['bayesian_average'], bins=20)
-
-    # st.subheader("🎯 Correlation between Release Year and Bayesian Rating")
-    # merged = movie_data.merge(movie_stats, on='movieId')
-    # st.scatter_chart(merged[['year', 'bayesian_average']].dropna())
-
->>>>>>> 12d3baca
     st.markdown("This page provides an exploratory data analysis of the MovieLens dataset, similar to the analysis in the training notebook.")
     st.write("---")
 
@@ -533,10 +513,7 @@
     ax.set_xlabel("Bayesian Average Rating")
     ax.set_ylabel("Number of Movies")
     st.pyplot(fig)
-<<<<<<< HEAD
-=======
-
->>>>>>> 12d3baca
+
 
 elif page == 'Evaluasi Model':
     st.title("🧪 Model Evaluation")
